// Copyright 2018-2019 Parity Technologies (UK) Ltd.
// This file is part of Substrate.

// Substrate is free software: you can redistribute it and/or modify
// it under the terms of the GNU General Public License as published by
// the Free Software Foundation, either version 3 of the License, or
// (at your option) any later version.

// Substrate is distributed in the hope that it will be useful,
// but WITHOUT ANY WARRANTY; without even the implied warranty of
// MERCHANTABILITY or FITNESS FOR A PARTICULAR PURPOSE.  See the
// GNU General Public License for more details.

// You should have received a copy of the GNU General Public License
// along with Substrate.  If not, see <http://www.gnu.org/licenses/>.

//! The Substrate runtime. This can be compiled with ``#[no_std]`, ready for Wasm.

#![cfg_attr(not(feature = "std"), no_std)]
// `construct_runtime!` does a lot of recursion and requires us to increase the limit to 256.
#![recursion_limit="256"]

use rstd::prelude::*;
use support::{
	construct_runtime, parameter_types, traits::{SplitTwoWays, Currency, Randomness}
};
use primitives::u32_trait::{_1, _2, _3, _4};
use node_primitives::{
	AccountId, AccountIndex, Balance, BlockNumber, Hash, Index,
	Moment, Signature,
};
use babe_primitives::{AuthorityId as BabeId, AuthoritySignature as BabeSignature};
use grandpa::fg_primitives;
use client::{
	block_builder::api::{self as block_builder_api, InherentData, CheckInherentsResult},
	runtime_api as client_api, impl_runtime_apis
};
use sr_primitives::{
	Permill, Perbill, ApplyResult, impl_opaque_keys, generic, create_runtime_str, key_types
};
use sr_primitives::curve::PiecewiseLinear;
use sr_primitives::transaction_validity::TransactionValidity;
use sr_primitives::weights::Weight;
use sr_primitives::traits::{
	self, BlakeTwo256, Block as BlockT, NumberFor, StaticLookup, SaturatedConversion,
};
use version::RuntimeVersion;
use elections::VoteIndex;
#[cfg(any(feature = "std", test))]
use version::NativeVersion;
use primitives::OpaqueMetadata;
use grandpa::{AuthorityId as GrandpaId, AuthorityWeight as GrandpaWeight};
use im_online::sr25519::{AuthorityId as ImOnlineId};
use authority_discovery_primitives::{AuthorityId as EncodedAuthorityId, Signature as EncodedSignature};
use codec::{Encode, Decode};
use system::offchain::TransactionSubmitter;

#[cfg(any(feature = "std", test))]
pub use sr_primitives::BuildStorage;
pub use timestamp::Call as TimestampCall;
pub use balances::Call as BalancesCall;
pub use contracts::Gas;
pub use support::StorageValue;
pub use staking::StakerStatus;

/// Implementations of some helper traits passed into runtime modules as associated types.
pub mod impls;
use impls::{CurrencyToVoteHandler, FeeMultiplierUpdateHandler, Author, WeightToFee};

/// Constant values used within the runtime.
pub mod constants;
use constants::{time::*, currency::*};

// Make the WASM binary available.
#[cfg(feature = "std")]
include!(concat!(env!("OUT_DIR"), "/wasm_binary.rs"));

/// Runtime version.
pub const VERSION: RuntimeVersion = RuntimeVersion {
	spec_name: create_runtime_str!("node"),
	impl_name: create_runtime_str!("substrate-node"),
	authoring_version: 10,
	// Per convention: if the runtime behavior changes, increment spec_version
	// and set impl_version to equal spec_version. If only runtime
	// implementation changes and behavior does not, then leave spec_version as
	// is and increment impl_version.
<<<<<<< HEAD
	spec_version: 176,
	impl_version: 177,
=======
	spec_version: 181,
	impl_version: 182,
>>>>>>> 395cb2d0
	apis: RUNTIME_API_VERSIONS,
};

/// Native version.
#[cfg(any(feature = "std", test))]
pub fn native_version() -> NativeVersion {
	NativeVersion {
		runtime_version: VERSION,
		can_author_with: Default::default(),
	}
}

type NegativeImbalance = <Balances as Currency<AccountId>>::NegativeImbalance;

pub type DealWithFees = SplitTwoWays<
	Balance,
	NegativeImbalance,
	_4, Treasury,   // 4 parts (80%) goes to the treasury.
	_1, Author,     // 1 part (20%) goes to the block author.
>;

parameter_types! {
	pub const BlockHashCount: BlockNumber = 250;
	pub const MaximumBlockWeight: Weight = 1_000_000_000;
	pub const AvailableBlockRatio: Perbill = Perbill::from_percent(75);
	pub const MaximumBlockLength: u32 = 5 * 1024 * 1024;
	pub const Version: RuntimeVersion = VERSION;
}

impl system::Trait for Runtime {
	type Origin = Origin;
	type Call = Call;
	type Index = Index;
	type BlockNumber = BlockNumber;
	type Hash = Hash;
	type Hashing = BlakeTwo256;
	type AccountId = AccountId;
	type Lookup = Indices;
	type Header = generic::Header<BlockNumber, BlakeTwo256>;
	type Event = Event;
	type BlockHashCount = BlockHashCount;
	type MaximumBlockWeight = MaximumBlockWeight;
	type MaximumBlockLength = MaximumBlockLength;
	type AvailableBlockRatio = AvailableBlockRatio;
	type Version = Version;
}

impl utility::Trait for Runtime {
	type Event = Event;
	type Call = Call;
}

parameter_types! {
	pub const EpochDuration: u64 = EPOCH_DURATION_IN_SLOTS;
	pub const ExpectedBlockTime: Moment = MILLISECS_PER_BLOCK;
}

impl babe::Trait for Runtime {
	type EpochDuration = EpochDuration;
	type ExpectedBlockTime = ExpectedBlockTime;
	type EpochChangeTrigger = babe::ExternalTrigger;
}

impl indices::Trait for Runtime {
	type AccountIndex = AccountIndex;
	type IsDeadAccount = Balances;
	type ResolveHint = indices::SimpleResolveHint<Self::AccountId, Self::AccountIndex>;
	type Event = Event;
}

parameter_types! {
	pub const ExistentialDeposit: Balance = 1 * DOLLARS;
	pub const TransferFee: Balance = 1 * CENTS;
	pub const CreationFee: Balance = 1 * CENTS;
}

impl balances::Trait for Runtime {
	type Balance = Balance;
	type OnFreeBalanceZero = ((Staking, Contracts), Session);
	type OnNewAccount = Indices;
	type Event = Event;
	type DustRemoval = ();
	type TransferPayment = ();
	type ExistentialDeposit = ExistentialDeposit;
	type TransferFee = TransferFee;
	type CreationFee = CreationFee;
}

parameter_types! {
	pub const TransactionBaseFee: Balance = 1 * CENTS;
	pub const TransactionByteFee: Balance = 10 * MILLICENTS;
}

impl transaction_payment::Trait for Runtime {
	type Currency = Balances;
	type OnTransactionPayment = DealWithFees;
	type TransactionBaseFee = TransactionBaseFee;
	type TransactionByteFee = TransactionByteFee;
	type WeightToFee = WeightToFee;
	type FeeMultiplierUpdate = FeeMultiplierUpdateHandler;
}

parameter_types! {
	pub const MinimumPeriod: Moment = SLOT_DURATION / 2;
}
impl timestamp::Trait for Runtime {
	type Moment = Moment;
	type OnTimestampSet = Babe;
	type MinimumPeriod = MinimumPeriod;
}

parameter_types! {
	pub const UncleGenerations: BlockNumber = 5;
}

impl authorship::Trait for Runtime {
	type FindAuthor = session::FindAccountFromAuthorIndex<Self, Babe>;
	type UncleGenerations = UncleGenerations;
	type FilterUncle = ();
	type EventHandler = Staking;
}

type SessionHandlers = (Grandpa, Babe, ImOnline, AuthorityDiscovery);

impl_opaque_keys! {
	pub struct SessionKeys {
		#[id(key_types::GRANDPA)]
		pub grandpa: GrandpaId,
		#[id(key_types::BABE)]
		pub babe: BabeId,
		#[id(key_types::IM_ONLINE)]
		pub im_online: ImOnlineId,
	}
}

// NOTE: `SessionHandler` and `SessionKeys` are co-dependent: One key will be used for each handler.
// The number and order of items in `SessionHandler` *MUST* be the same number and order of keys in
// `SessionKeys`.
// TODO: Introduce some structure to tie these together to make it a bit less of a footgun. This
// should be easy, since OneSessionHandler trait provides the `Key` as an associated type. #2858
parameter_types! {
	pub const DisabledValidatorsThreshold: Perbill = Perbill::from_percent(17);
}

impl session::Trait for Runtime {
	type OnSessionEnding = Staking;
	type SessionHandler = SessionHandlers;
	type ShouldEndSession = Babe;
	type Event = Event;
	type Keys = SessionKeys;
	type ValidatorId = <Self as system::Trait>::AccountId;
	type ValidatorIdOf = staking::StashOf<Self>;
	type SelectInitialValidators = Staking;
	type DisabledValidatorsThreshold = DisabledValidatorsThreshold;
}

impl session::historical::Trait for Runtime {
	type FullIdentification = staking::Exposure<AccountId, Balance>;
	type FullIdentificationOf = staking::ExposureOf<Runtime>;
}

srml_staking_reward_curve::build! {
	const REWARD_CURVE: PiecewiseLinear<'static> = curve!(
		min_inflation: 0_025_000,
		max_inflation: 0_100_000,
		ideal_stake: 0_500_000,
		falloff: 0_050_000,
		max_piece_count: 40,
		test_precision: 0_005_000,
	);
}

parameter_types! {
	pub const SessionsPerEra: sr_staking_primitives::SessionIndex = 6;
	pub const BondingDuration: staking::EraIndex = 24 * 28;
	pub const RewardCurve: &'static PiecewiseLinear<'static> = &REWARD_CURVE;
}

impl staking::Trait for Runtime {
	type Currency = Balances;
	type Time = Timestamp;
	type CurrencyToVote = CurrencyToVoteHandler;
	type OnRewardMinted = Treasury;
	type Event = Event;
	type Slash = Treasury; // send the slashed funds to the treasury.
	type Reward = (); // rewards are minted from the void
	type SessionsPerEra = SessionsPerEra;
	type BondingDuration = BondingDuration;
	type SessionInterface = Self;
	type RewardCurve = RewardCurve;
}

parameter_types! {
	pub const LaunchPeriod: BlockNumber = 28 * 24 * 60 * MINUTES;
	pub const VotingPeriod: BlockNumber = 28 * 24 * 60 * MINUTES;
	pub const EmergencyVotingPeriod: BlockNumber = 3 * 24 * 60 * MINUTES;
	pub const MinimumDeposit: Balance = 100 * DOLLARS;
	pub const EnactmentPeriod: BlockNumber = 30 * 24 * 60 * MINUTES;
	pub const CooloffPeriod: BlockNumber = 28 * 24 * 60 * MINUTES;
}

impl democracy::Trait for Runtime {
	type Proposal = Call;
	type Event = Event;
	type Currency = Balances;
	type EnactmentPeriod = EnactmentPeriod;
	type LaunchPeriod = LaunchPeriod;
	type VotingPeriod = VotingPeriod;
	type EmergencyVotingPeriod = EmergencyVotingPeriod;
	type MinimumDeposit = MinimumDeposit;
	/// A straight majority of the council can decide what their next motion is.
	type ExternalOrigin = collective::EnsureProportionAtLeast<_1, _2, AccountId, CouncilCollective>;
	/// A super-majority can have the next scheduled referendum be a straight majority-carries vote.
	type ExternalMajorityOrigin = collective::EnsureProportionAtLeast<_3, _4, AccountId, CouncilCollective>;
	/// A unanimous council can have the next scheduled referendum be a straight default-carries
	/// (NTB) vote.
	type ExternalDefaultOrigin = collective::EnsureProportionAtLeast<_1, _1, AccountId, CouncilCollective>;
	/// Two thirds of the technical committee can have an ExternalMajority/ExternalDefault vote
	/// be tabled immediately and with a shorter voting/enactment period.
	type FastTrackOrigin = collective::EnsureProportionAtLeast<_2, _3, AccountId, TechnicalCollective>;
	// To cancel a proposal which has been passed, 2/3 of the council must agree to it.
	type CancellationOrigin = collective::EnsureProportionAtLeast<_2, _3, AccountId, CouncilCollective>;
	// Any single technical committee member may veto a coming council proposal, however they can
	// only do it once and it lasts only for the cooloff period.
	type VetoOrigin = collective::EnsureMember<AccountId, TechnicalCollective>;
	type CooloffPeriod = CooloffPeriod;
}

type CouncilCollective = collective::Instance1;
impl collective::Trait<CouncilCollective> for Runtime {
	type Origin = Origin;
	type Proposal = Call;
	type Event = Event;
}

parameter_types! {
	pub const CandidacyBond: Balance = 10 * DOLLARS;
	pub const VotingBond: Balance = 1 * DOLLARS;
	pub const VotingFee: Balance = 2 * DOLLARS;
	pub const MinimumVotingLock: Balance = 1 * DOLLARS;
	pub const PresentSlashPerVoter: Balance = 1 * CENTS;
	pub const CarryCount: u32 = 6;
	// one additional vote should go by before an inactive voter can be reaped.
	pub const InactiveGracePeriod: VoteIndex = 1;
	pub const ElectionsVotingPeriod: BlockNumber = 2 * DAYS;
	pub const DecayRatio: u32 = 0;
}

impl elections::Trait for Runtime {
	type Event = Event;
	type Currency = Balances;
	type BadPresentation = ();
	type BadReaper = ();
	type BadVoterIndex = ();
	type LoserCandidate = ();
	type ChangeMembers = Council;
	type CandidacyBond = CandidacyBond;
	type VotingBond = VotingBond;
	type VotingFee = VotingFee;
	type MinimumVotingLock = MinimumVotingLock;
	type PresentSlashPerVoter = PresentSlashPerVoter;
	type CarryCount = CarryCount;
	type InactiveGracePeriod = InactiveGracePeriod;
	type VotingPeriod = ElectionsVotingPeriod;
	type DecayRatio = DecayRatio;
}

type TechnicalCollective = collective::Instance2;
impl collective::Trait<TechnicalCollective> for Runtime {
	type Origin = Origin;
	type Proposal = Call;
	type Event = Event;
}

impl membership::Trait<membership::Instance1> for Runtime {
	type Event = Event;
	type AddOrigin = collective::EnsureProportionMoreThan<_1, _2, AccountId, CouncilCollective>;
	type RemoveOrigin = collective::EnsureProportionMoreThan<_1, _2, AccountId, CouncilCollective>;
	type SwapOrigin = collective::EnsureProportionMoreThan<_1, _2, AccountId, CouncilCollective>;
	type ResetOrigin = collective::EnsureProportionMoreThan<_1, _2, AccountId, CouncilCollective>;
	type MembershipInitialized = TechnicalCommittee;
	type MembershipChanged = TechnicalCommittee;
}

parameter_types! {
	pub const ProposalBond: Permill = Permill::from_percent(5);
	pub const ProposalBondMinimum: Balance = 1 * DOLLARS;
	pub const SpendPeriod: BlockNumber = 1 * DAYS;
	pub const Burn: Permill = Permill::from_percent(50);
}

impl treasury::Trait for Runtime {
	type Currency = Balances;
	type ApproveOrigin = collective::EnsureMembers<_4, AccountId, CouncilCollective>;
	type RejectOrigin = collective::EnsureMembers<_2, AccountId, CouncilCollective>;
	type Event = Event;
	type MintedForSpending = ();
	type ProposalRejection = ();
	type ProposalBond = ProposalBond;
	type ProposalBondMinimum = ProposalBondMinimum;
	type SpendPeriod = SpendPeriod;
	type Burn = Burn;
}

parameter_types! {
	pub const ContractTransferFee: Balance = 1 * CENTS;
	pub const ContractCreationFee: Balance = 1 * CENTS;
	pub const ContractTransactionBaseFee: Balance = 1 * CENTS;
	pub const ContractTransactionByteFee: Balance = 10 * MILLICENTS;
	pub const ContractFee: Balance = 1 * CENTS;
	pub const TombstoneDeposit: Balance = 1 * DOLLARS;
	pub const RentByteFee: Balance = 1 * DOLLARS;
	pub const RentDepositOffset: Balance = 1000 * DOLLARS;
	pub const SurchargeReward: Balance = 150 * DOLLARS;
}

impl contracts::Trait for Runtime {
	type Currency = Balances;
	type Time = Timestamp;
	type Randomness = RandomnessCollectiveFlip;
	type Call = Call;
	type Event = Event;
	type DetermineContractAddress = contracts::SimpleAddressDeterminator<Runtime>;
	type ComputeDispatchFee = contracts::DefaultDispatchFeeComputor<Runtime>;
	type TrieIdGenerator = contracts::TrieIdFromParentCounter<Runtime>;
	type GasPayment = ();
	type SignedClaimHandicap = contracts::DefaultSignedClaimHandicap;
	type TombstoneDeposit = TombstoneDeposit;
	type StorageSizeOffset = contracts::DefaultStorageSizeOffset;
	type RentByteFee = RentByteFee;
	type RentDepositOffset = RentDepositOffset;
	type SurchargeReward = SurchargeReward;
	type TransferFee = ContractTransferFee;
	type CreationFee = ContractCreationFee;
	type TransactionBaseFee = ContractTransactionBaseFee;
	type TransactionByteFee = ContractTransactionByteFee;
	type ContractFee = ContractFee;
	type CallBaseFee = contracts::DefaultCallBaseFee;
	type InstantiateBaseFee = contracts::DefaultInstantiateBaseFee;
	type MaxDepth = contracts::DefaultMaxDepth;
	type MaxValueSize = contracts::DefaultMaxValueSize;
	type BlockGasLimit = contracts::DefaultBlockGasLimit;
}

impl sudo::Trait for Runtime {
	type Event = Event;
	type Proposal = Call;
}

type SubmitTransaction = TransactionSubmitter<ImOnlineId, Runtime, UncheckedExtrinsic>;

impl im_online::Trait for Runtime {
	type AuthorityId = ImOnlineId;
	type Call = Call;
	type Event = Event;
	type SubmitTransaction = SubmitTransaction;
	type ReportUnresponsiveness = Offences;
}

impl offences::Trait for Runtime {
	type Event = Event;
	type IdentificationTuple = session::historical::IdentificationTuple<Self>;
	type OnOffenceHandler = Staking;
}

impl authority_discovery::Trait for Runtime {
    type AuthorityId = BabeId;
}

impl grandpa::Trait for Runtime {
	type Event = Event;
}

parameter_types! {
	pub const WindowSize: BlockNumber = 101;
	pub const ReportLatency: BlockNumber = 1000;
}

impl finality_tracker::Trait for Runtime {
	type OnFinalizationStalled = Grandpa;
	type WindowSize = WindowSize;
	type ReportLatency = ReportLatency;
}

impl system::offchain::CreateTransaction<Runtime, UncheckedExtrinsic> for Runtime {
	type Signature = Signature;

	fn create_transaction<F: system::offchain::Signer<AccountId, Self::Signature>>(
		call: Call,
		account: AccountId,
		index: Index,
	) -> Option<(Call, <UncheckedExtrinsic as traits::Extrinsic>::SignaturePayload)> {
		let period = 1 << 8;
		let current_block = System::block_number().saturated_into::<u64>();
		let tip = 0;
		let extra: SignedExtra = (
			system::CheckVersion::<Runtime>::new(),
			system::CheckGenesis::<Runtime>::new(),
			system::CheckEra::<Runtime>::from(generic::Era::mortal(period, current_block)),
			system::CheckNonce::<Runtime>::from(index),
			system::CheckWeight::<Runtime>::new(),
			transaction_payment::ChargeTransactionPayment::<Runtime>::from(tip),
			Default::default(),
		);
		let raw_payload = SignedPayload::new(call, extra).ok()?;
		let signature = F::sign(account.clone(), &raw_payload)?;
		let address = Indices::unlookup(account);
		let (call, extra, _) = raw_payload.deconstruct();
		Some((call, (address, signature, extra)))
	}
}

construct_runtime!(
	pub enum Runtime where
		Block = Block,
		NodeBlock = node_primitives::Block,
		UncheckedExtrinsic = UncheckedExtrinsic
	{
		System: system::{Module, Call, Storage, Config, Event},
		Utility: utility::{Module, Call, Event},
		Babe: babe::{Module, Call, Storage, Config, Inherent(Timestamp)},
		Timestamp: timestamp::{Module, Call, Storage, Inherent},
		Authorship: authorship::{Module, Call, Storage, Inherent},
		Indices: indices,
		Balances: balances::{default, Error},
		TransactionPayment: transaction_payment::{Module, Storage},
		Staking: staking::{default, OfflineWorker},
		Session: session::{Module, Call, Storage, Event, Config<T>},
		Democracy: democracy::{Module, Call, Storage, Config, Event<T>},
		Council: collective::<Instance1>::{Module, Call, Storage, Origin<T>, Event<T>, Config<T>},
		TechnicalCommittee: collective::<Instance2>::{Module, Call, Storage, Origin<T>, Event<T>, Config<T>},
		Elections: elections::{Module, Call, Storage, Event<T>, Config<T>},
		TechnicalMembership: membership::<Instance1>::{Module, Call, Storage, Event<T>, Config<T>},
		FinalityTracker: finality_tracker::{Module, Call, Inherent},
		Grandpa: grandpa::{Module, Call, Storage, Config, Event},
		Treasury: treasury::{Module, Call, Storage, Event<T>},
		Contracts: contracts,
		Sudo: sudo,
		ImOnline: im_online::{Module, Call, Storage, Event<T>, ValidateUnsigned, Config<T>},
		AuthorityDiscovery: authority_discovery::{Module, Call, Config<T>},
		Offences: offences::{Module, Call, Storage, Event},
		RandomnessCollectiveFlip: randomness_collective_flip::{Module, Call, Storage},
	}
);

/// The address format for describing accounts.
pub type Address = <Indices as StaticLookup>::Source;
/// Block header type as expected by this runtime.
pub type Header = generic::Header<BlockNumber, BlakeTwo256>;
/// Block type as expected by this runtime.
pub type Block = generic::Block<Header, UncheckedExtrinsic>;
/// A Block signed with a Justification
pub type SignedBlock = generic::SignedBlock<Block>;
/// BlockId type as expected by this runtime.
pub type BlockId = generic::BlockId<Block>;
/// The SignedExtension to the basic transaction logic.
pub type SignedExtra = (
	system::CheckVersion<Runtime>,
	system::CheckGenesis<Runtime>,
	system::CheckEra<Runtime>,
	system::CheckNonce<Runtime>,
	system::CheckWeight<Runtime>,
	transaction_payment::ChargeTransactionPayment<Runtime>,
	contracts::CheckBlockGasLimit<Runtime>,
);
/// Unchecked extrinsic type as expected by this runtime.
pub type UncheckedExtrinsic = generic::UncheckedExtrinsic<Address, Call, Signature, SignedExtra>;
/// The payload being signed in transactions.
pub type SignedPayload = generic::SignedPayload<Call, SignedExtra>;
/// Extrinsic type that has already been checked.
pub type CheckedExtrinsic = generic::CheckedExtrinsic<AccountId, Call, SignedExtra>;
/// Executive: handles dispatch to the various modules.
pub type Executive = executive::Executive<Runtime, Block, system::ChainContext<Runtime>, Runtime, AllModules>;

impl_runtime_apis! {
	impl client_api::Core<Block> for Runtime {
		fn version() -> RuntimeVersion {
			VERSION
		}

		fn execute_block(block: Block) {
			Executive::execute_block(block)
		}

		fn initialize_block(header: &<Block as BlockT>::Header) {
			Executive::initialize_block(header)
		}
	}

	impl client_api::Metadata<Block> for Runtime {
		fn metadata() -> OpaqueMetadata {
			Runtime::metadata().into()
		}
	}

	impl block_builder_api::BlockBuilder<Block> for Runtime {
		fn apply_extrinsic(extrinsic: <Block as BlockT>::Extrinsic) -> ApplyResult {
			Executive::apply_extrinsic(extrinsic)
		}

		fn finalize_block() -> <Block as BlockT>::Header {
			Executive::finalize_block()
		}

		fn inherent_extrinsics(data: InherentData) -> Vec<<Block as BlockT>::Extrinsic> {
			data.create_extrinsics()
		}

		fn check_inherents(block: Block, data: InherentData) -> CheckInherentsResult {
			data.check_extrinsics(&block)
		}

		fn random_seed() -> <Block as BlockT>::Hash {
			RandomnessCollectiveFlip::random_seed()
		}
	}

	impl client_api::TaggedTransactionQueue<Block> for Runtime {
		fn validate_transaction(tx: <Block as BlockT>::Extrinsic) -> TransactionValidity {
			Executive::validate_transaction(tx)
		}
	}

	impl offchain_primitives::OffchainWorkerApi<Block> for Runtime {
		fn offchain_worker(number: NumberFor<Block>) {
			Executive::offchain_worker(number)
		}
	}

	impl fg_primitives::GrandpaApi<Block> for Runtime {
		fn grandpa_authorities() -> Vec<(GrandpaId, GrandpaWeight)> {
			Grandpa::grandpa_authorities()
		}
	}

	impl babe_primitives::BabeApi<Block> for Runtime {
		fn configuration() -> babe_primitives::BabeConfiguration {
			// The choice of `c` parameter (where `1 - c` represents the
			// probability of a slot being empty), is done in accordance to the
			// slot duration and expected target block time, for safely
			// resisting network delays of maximum two seconds.
			// <https://research.web3.foundation/en/latest/polkadot/BABE/Babe/#6-practical-results>
			babe_primitives::BabeConfiguration {
				slot_duration: Babe::slot_duration(),
				epoch_length: EpochDuration::get(),
				c: PRIMARY_PROBABILITY,
				genesis_authorities: Babe::authorities(),
				randomness: Babe::randomness(),
				secondary_slots: true,
			}
		}
	}

	impl authority_discovery_primitives::AuthorityDiscoveryApi<Block> for Runtime {
		fn authorities() -> Vec<EncodedAuthorityId> {
			AuthorityDiscovery::authorities().into_iter()
				.map(|id| id.encode())
				.map(EncodedAuthorityId)
				.collect()
		}

		fn sign(payload: &Vec<u8>) -> Option<(EncodedSignature, EncodedAuthorityId)> {
			  AuthorityDiscovery::sign(payload).map(|(sig, id)| {
            (EncodedSignature(sig.encode()), EncodedAuthorityId(id.encode()))
        })
		}

		fn verify(payload: &Vec<u8>, signature: &EncodedSignature, authority_id: &EncodedAuthorityId) -> bool {
			let signature = match BabeSignature::decode(&mut &signature.0[..]) {
				Ok(s) => s,
				_ => return false,
			};

			let authority_id = match BabeId::decode(&mut &authority_id.0[..]) {
				Ok(id) => id,
				_ => return false,
			};

			AuthorityDiscovery::verify(payload, signature, authority_id)
		}
	}

	impl system_rpc_runtime_api::AccountNonceApi<Block, AccountId, Index> for Runtime {
		fn account_nonce(account: AccountId) -> Index {
			System::account_nonce(account)
		}
	}

	impl contracts_rpc_runtime_api::ContractsApi<Block, AccountId, Balance> for Runtime {
		fn call(
			origin: AccountId,
			dest: AccountId,
			value: Balance,
			gas_limit: u64,
			input_data: Vec<u8>,
		) -> contracts_rpc_runtime_api::ContractExecResult {
			use contracts_rpc_runtime_api::ContractExecResult;

			let exec_result = Contracts::bare_call(
				origin,
				dest.into(),
				value,
				gas_limit,
				input_data,
			);
			match exec_result {
				Ok(v) => ContractExecResult::Success {
					status: v.status,
					data: v.data,
				},
				Err(_) => ContractExecResult::Error,
			}
		}
	}

	impl substrate_session::SessionKeys<Block> for Runtime {
		fn generate_session_keys(seed: Option<Vec<u8>>) -> Vec<u8> {
			let seed = seed.as_ref().map(|s| rstd::str::from_utf8(&s).expect("Seed is an utf8 string"));
			SessionKeys::generate(seed)
		}
	}
}

#[cfg(test)]
mod tests {
	use super::*;
	use sr_primitives::app_crypto::RuntimeAppPublic;
	use system::offchain::SubmitSignedTransaction;

	fn is_submit_signed_transaction<T, Signer>(_arg: T) where
		T: SubmitSignedTransaction<
			Runtime,
			Call,
			Extrinsic=UncheckedExtrinsic,
			CreateTransaction=Runtime,
			Signer=Signer,
		>,
		Signer: RuntimeAppPublic + From<AccountId>,
		Signer::Signature: Into<Signature>,
	{}

	#[test]
	fn validate_bounds() {
		let x = SubmitTransaction::default();
		is_submit_signed_transaction(x);
	}
}<|MERGE_RESOLUTION|>--- conflicted
+++ resolved
@@ -84,13 +84,8 @@
 	// and set impl_version to equal spec_version. If only runtime
 	// implementation changes and behavior does not, then leave spec_version as
 	// is and increment impl_version.
-<<<<<<< HEAD
-	spec_version: 176,
-	impl_version: 177,
-=======
 	spec_version: 181,
-	impl_version: 182,
->>>>>>> 395cb2d0
+	impl_version: 183,
 	apis: RUNTIME_API_VERSIONS,
 };
 
