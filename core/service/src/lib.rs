// Copyright 2017-2019 Parity Technologies (UK) Ltd.
// This file is part of Substrate.

// Substrate is free software: you can redistribute it and/or modify
// it under the terms of the GNU General Public License as published by
// the Free Software Foundation, either version 3 of the License, or
// (at your option) any later version.

// Substrate is distributed in the hope that it will be useful,
// but WITHOUT ANY WARRANTY; without even the implied warranty of
// MERCHANTABILITY or FITNESS FOR A PARTICULAR PURPOSE.  See the
// GNU General Public License for more details.

// You should have received a copy of the GNU General Public License
// along with Substrate.  If not, see <http://www.gnu.org/licenses/>.

//! Substrate service. Starts a thread that spins up the network, client, and extrinsic pool.
//! Manages communication between them.

#![warn(missing_docs)]

pub mod config;
#[macro_use]
pub mod chain_ops;
pub mod error;

mod builder;
mod status_sinks;

use std::io;
use std::marker::PhantomData;
use std::net::SocketAddr;
use std::collections::HashMap;
use std::sync::atomic::{AtomicBool, Ordering};
use std::time::{Duration, Instant};
use futures::sync::mpsc;
use parking_lot::Mutex;

use client::{runtime_api::BlockT, Client};
use exit_future::Signal;
use futures::prelude::*;
use futures03::{
	future::{ready, FutureExt as _, TryFutureExt as _},
	stream::{StreamExt as _, TryStreamExt as _},
};
use network::{
	NetworkService, NetworkState, specialization::NetworkSpecialization,
	Event, DhtEvent, PeerId, ReportHandle,
};
use log::{log, warn, debug, error, Level};
use codec::{Encode, Decode};
use primitives::{Blake2Hasher, H256};
use sr_primitives::generic::BlockId;
use sr_primitives::traits::NumberFor;

pub use self::error::Error;
pub use self::builder::{
	ServiceBuilder, ServiceBuilderExport, ServiceBuilderImport, ServiceBuilderRevert,
};
pub use config::{Configuration, Roles, PruningMode};
pub use chain_spec::{ChainSpec, Properties, RuntimeGenesis, Extension as ChainSpecExtension};
pub use txpoolapi::{TransactionPool, TransactionPoolMaintainer, InPoolTransaction, IntoPoolError};
pub use txpool::txpool::Options as TransactionPoolOptions;
pub use client::FinalityNotifications;
pub use rpc::Metadata as RpcMetadata;
#[doc(hidden)]
pub use std::{ops::Deref, result::Result, sync::Arc};
#[doc(hidden)]
pub use network::{FinalityProofProvider, OnDemand, config::BoxFinalityProofRequestBuilder};
#[doc(hidden)]
pub use futures::future::Executor;

const DEFAULT_PROTOCOL_ID: &str = "sup";

/// Substrate service.
pub struct Service<TBl, TCl, TSc, TNetStatus, TNet, TTxPool, TOc> {
	client: Arc<TCl>,
	select_chain: Option<TSc>,
	network: Arc<TNet>,
	/// Sinks to propagate network status updates.
	/// For each element, every time the `Interval` fires we push an element on the sender.
	network_status_sinks: Arc<Mutex<status_sinks::StatusSinks<(TNetStatus, NetworkState)>>>,
	transaction_pool: Arc<TTxPool>,
	/// A future that resolves when the service has exited, this is useful to
	/// make sure any internally spawned futures stop when the service does.
	exit: exit_future::Exit,
	/// A signal that makes the exit future above resolve, fired on service drop.
	signal: Option<Signal>,
	/// Set to `true` when a spawned essential task has failed. The next time
	/// the service future is polled it should complete with an error.
	essential_failed: Arc<AtomicBool>,
	/// Sender for futures that must be spawned as background tasks.
	to_spawn_tx: mpsc::UnboundedSender<Box<dyn Future<Item = (), Error = ()> + Send>>,
	/// Receiver for futures that must be spawned as background tasks.
	to_spawn_rx: mpsc::UnboundedReceiver<Box<dyn Future<Item = (), Error = ()> + Send>>,
	/// List of futures to poll from `poll`.
	/// If spawning a background task is not possible, we instead push the task into this `Vec`.
	/// The elements must then be polled manually.
	to_poll: Vec<Box<dyn Future<Item = (), Error = ()> + Send>>,
	rpc_handlers: rpc_servers::RpcHandler<rpc::Metadata>,
	_rpc: Box<dyn std::any::Any + Send + Sync>,
	_telemetry: Option<tel::Telemetry>,
	_telemetry_on_connect_sinks: Arc<Mutex<Vec<mpsc::UnboundedSender<()>>>>,
	_offchain_workers: Option<Arc<TOc>>,
	keystore: keystore::KeyStorePtr,
	marker: PhantomData<TBl>,
}

/// Alias for a an implementation of `futures::future::Executor`.
pub type TaskExecutor = Arc<dyn Executor<Box<dyn Future<Item = (), Error = ()> + Send>> + Send + Sync>;

/// An handle for spawning tasks in the service.
#[derive(Clone)]
pub struct SpawnTaskHandle {
	sender: mpsc::UnboundedSender<Box<dyn Future<Item = (), Error = ()> + Send>>,
	on_exit: exit_future::Exit,
}

impl Executor<Box<dyn Future<Item = (), Error = ()> + Send>> for SpawnTaskHandle {
	fn execute(
		&self,
		future: Box<dyn Future<Item = (), Error = ()> + Send>,
	) -> Result<(), futures::future::ExecuteError<Box<dyn Future<Item = (), Error = ()> + Send>>> {
		let future = Box::new(future.select(self.on_exit.clone()).then(|_| Ok(())));
		if let Err(err) = self.sender.unbounded_send(future) {
			let kind = futures::future::ExecuteErrorKind::Shutdown;
			Err(futures::future::ExecuteError::new(kind, err.into_inner()))
		} else {
			Ok(())
		}
	}
}

<<<<<<< HEAD
macro_rules! new_impl {
	(
		$block:ty,
		$config:ident,
		$build_components:expr,
		$offchain_workers:expr,
		$start_rpc:expr,
	) => {{
		let (signal, exit) = exit_future::signal();

		// List of asynchronous tasks to spawn. We collect them, then spawn them all at once.
		let (to_spawn_tx, to_spawn_rx) =
			mpsc::unbounded::<Box<dyn Future<Item = (), Error = ()> + Send>>();

		// Create all the components.
		let (
			client,
			on_demand,
			_remote_blockchain,
			backend,
			keystore,
			select_chain,
			import_queue,
			finality_proof_request_builder,
			finality_proof_provider,
			network_protocol,
			transaction_pool,
			rpc_extensions,
			dht_event_tx,
		) = $build_components(&$config)?;
		let import_queue = Box::new(import_queue);
		let chain_info = client.info().chain;

		let version = $config.full_version();
		info!("Highest known block at #{}", chain_info.best_number);
		telemetry!(
			SUBSTRATE_INFO;
			"node.start";
			"height" => chain_info.best_number.saturated_into::<u64>(),
			"best" => ?chain_info.best_hash
		);

		let transaction_pool_adapter = Arc::new(TransactionPoolAdapter {
			imports_external_transactions: !$config.roles.is_light(),
			pool: transaction_pool.clone(),
			client: client.clone(),
			executor: Arc::new(SpawnTaskHandle { sender: to_spawn_tx.clone(), on_exit: exit.clone() }),
		});

		let protocol_id = {
			let protocol_id_full = match $config.chain_spec.protocol_id() {
				Some(pid) => pid,
				None => {
					warn!("Using default protocol ID {:?} because none is configured in the \
						chain specs", DEFAULT_PROTOCOL_ID
					);
					DEFAULT_PROTOCOL_ID
				}
			}.as_bytes();
			network::config::ProtocolId::from(protocol_id_full)
		};

		let block_announce_validator =
			Box::new(consensus_common::block_validation::DefaultBlockAnnounceValidator::new(client.clone()));

		let network_params = network::config::Params {
			roles: $config.roles,
			network_config: $config.network.clone(),
			chain: client.clone(),
			finality_proof_provider,
			finality_proof_request_builder,
			on_demand,
			transaction_pool: transaction_pool_adapter.clone() as _,
			import_queue,
			protocol_id,
			specialization: network_protocol,
			block_announce_validator,
		};

		let has_bootnodes = !network_params.network_config.boot_nodes.is_empty();
		let network_mut = network::NetworkWorker::new(network_params)?;
		let network = network_mut.service().clone();
		let network_status_sinks = Arc::new(Mutex::new(Vec::new()));

		let offchain_storage = backend.offchain_storage();
		let offchain_workers = match ($config.offchain_worker, offchain_storage) {
			(true, Some(db)) => {
				Some(Arc::new(offchain::OffchainWorkers::new(client.clone(), db)))
			},
			(true, None) => {
				log::warn!("Offchain workers disabled, due to lack of offchain storage support in backend.");
				None
			},
			_ => None,
		};

		{
			// block notifications
			let txpool = Arc::downgrade(&transaction_pool);
			let offchain = offchain_workers.as_ref().map(Arc::downgrade);
			let to_spawn_tx_ = to_spawn_tx.clone();
			let network_state_info: Arc<dyn NetworkStateInfo + Send + Sync> = network.clone();
			let is_validator = $config.roles.is_authority();

			let events = client.import_notification_stream()
				.map(|v| Ok::<_, ()>(v)).compat()
				.for_each(move |notification| {
					let number = *notification.header.number();
					let txpool = txpool.upgrade();

					if let Some(txpool) = txpool.as_ref() {
						use futures03::TryFutureExt;
						let future = txpool.maintain(
							&BlockId::hash(notification.hash),
							&notification.retracted[..],
						).map(|_| Ok(())).compat();
						let _ = to_spawn_tx_.unbounded_send(Box::new(future));
					}

					let offchain = offchain.as_ref().and_then(|o| o.upgrade());
					if let (Some(txpool), Some(offchain)) = (txpool, offchain) {
						let future = $offchain_workers(
							&number,
							&offchain,
							&txpool,
							&network_state_info,
							is_validator,
						).map_err(|e| warn!("Offchain workers error processing new block: {:?}", e))?;
						let _ = to_spawn_tx_.unbounded_send(future);
					}

					Ok(())
				})
				.select(exit.clone())
				.then(|_| Ok(()));
			let _ = to_spawn_tx.unbounded_send(Box::new(events));
		}

		{
			// extrinsic notifications
			let network = Arc::downgrade(&network);
			let transaction_pool_ = transaction_pool.clone();
			let events = transaction_pool.import_notification_stream()
				.map(|v| Ok::<_, ()>(v)).compat()
				.for_each(move |_| {
					if let Some(network) = network.upgrade() {
						network.trigger_repropagate();
					}
					let status = transaction_pool_.status();
					telemetry!(SUBSTRATE_INFO; "txpool.import";
						"ready" => status.ready,
						"future" => status.future
					);
					Ok(())
				})
				.select(exit.clone())
				.then(|_| Ok(()));

			let _ = to_spawn_tx.unbounded_send(Box::new(events));
		}

		// Periodically notify the telemetry.
		let transaction_pool_ = transaction_pool.clone();
		let client_ = client.clone();
		let mut sys = System::new();
		let self_pid = get_current_pid().ok();
		let (netstat_tx, netstat_rx) = mpsc::unbounded::<(NetworkStatus<_>, NetworkState)>();
		network_status_sinks.lock().push(netstat_tx);
		let tel_task = netstat_rx.for_each(move |(net_status, network_state)| {
			let info = client_.info();
			let best_number = info.chain.best_number.saturated_into::<u64>();
			let best_hash = info.chain.best_hash;
			let num_peers = net_status.num_connected_peers;
			let txpool_status = transaction_pool_.status();
			let finalized_number: u64 = info.chain.finalized_number.saturated_into::<u64>();
			let bandwidth_download = net_status.average_download_per_sec;
			let bandwidth_upload = net_status.average_upload_per_sec;

			let used_state_cache_size = match info.used_state_cache_size {
				Some(size) => size,
				None => 0,
			};

			// get cpu usage and memory usage of this process
			let (cpu_usage, memory) = if let Some(self_pid) = self_pid {
				if sys.refresh_process(self_pid) {
					let proc = sys.get_process(self_pid)
						.expect("Above refresh_process succeeds, this should be Some(), qed");
					(proc.cpu_usage(), proc.memory())
				} else { (0.0, 0) }
			} else { (0.0, 0) };

			telemetry!(
				SUBSTRATE_INFO;
				"system.interval";
				"network_state" => network_state,
				"peers" => num_peers,
				"height" => best_number,
				"best" => ?best_hash,
				"txcount" => txpool_status.ready,
				"cpu" => cpu_usage,
				"memory" => memory,
				"finalized_height" => finalized_number,
				"finalized_hash" => ?info.chain.finalized_hash,
				"bandwidth_download" => bandwidth_download,
				"bandwidth_upload" => bandwidth_upload,
				"used_state_cache_size" => used_state_cache_size,
			);

			Ok(())
		}).select(exit.clone()).then(|_| Ok(()));
		let _ = to_spawn_tx.unbounded_send(Box::new(tel_task));

		// RPC
		let (system_rpc_tx, system_rpc_rx) = futures03::channel::mpsc::unbounded();
		let gen_handler = || {
			let system_info = rpc::system::SystemInfo {
				chain_name: $config.chain_spec.name().into(),
				impl_name: $config.impl_name.into(),
				impl_version: $config.impl_version.into(),
				properties: $config.chain_spec.properties().clone(),
			};
			$start_rpc(
				client.clone(),
				//light_components.clone(),
				system_rpc_tx.clone(),
				system_info.clone(),
				Arc::new(SpawnTaskHandle { sender: to_spawn_tx.clone(), on_exit: exit.clone() }),
				transaction_pool.clone(),
				rpc_extensions.clone(),
				keystore.clone(),
			)
		};
		let rpc_handlers = gen_handler();
		let rpc = start_rpc_servers(&$config, gen_handler)?;


		let _ = to_spawn_tx.unbounded_send(Box::new(build_network_future(
			$config.roles,
			network_mut,
			client.clone(),
			network_status_sinks.clone(),
			system_rpc_rx,
			has_bootnodes,
			dht_event_tx,
		)
			.map_err(|_| ())
			.select(exit.clone())
			.then(|_| Ok(()))));

		let telemetry_connection_sinks: Arc<Mutex<Vec<mpsc::UnboundedSender<()>>>> = Default::default();

		// Telemetry
		let telemetry = $config.telemetry_endpoints.clone().map(|endpoints| {
			let is_authority = $config.roles.is_authority();
			let network_id = network.local_peer_id().to_base58();
			let name = $config.name.clone();
			let impl_name = $config.impl_name.to_owned();
			let version = version.clone();
			let chain_name = $config.chain_spec.name().to_owned();
			let telemetry_connection_sinks_ = telemetry_connection_sinks.clone();
			let telemetry = tel::init_telemetry(tel::TelemetryConfig {
				endpoints,
				wasm_external_transport: $config.telemetry_external_transport.take(),
			});
			let future = telemetry.clone()
				.map(|ev| Ok::<_, ()>(ev))
				.compat()
				.for_each(move |event| {
					// Safe-guard in case we add more events in the future.
					let tel::TelemetryEvent::Connected = event;

					telemetry!(SUBSTRATE_INFO; "system.connected";
						"name" => name.clone(),
						"implementation" => impl_name.clone(),
						"version" => version.clone(),
						"config" => "",
						"chain" => chain_name.clone(),
						"authority" => is_authority,
						"network_id" => network_id.clone()
					);

					telemetry_connection_sinks_.lock().retain(|sink| {
						sink.unbounded_send(()).is_ok()
					});
					Ok(())
				});
			let _ = to_spawn_tx.unbounded_send(Box::new(future
				.select(exit.clone())
				.then(|_| Ok(()))));
			telemetry
		});

		Ok(NewService {
			client,
			network,
			network_status_sinks,
			select_chain,
			transaction_pool,
			exit,
			signal: Some(signal),
			essential_failed: Arc::new(AtomicBool::new(false)),
			to_spawn_tx,
			to_spawn_rx,
			to_poll: Vec::new(),
			rpc_handlers,
			_rpc: rpc,
			_telemetry: telemetry,
			_offchain_workers: offchain_workers,
			_telemetry_on_connect_sinks: telemetry_connection_sinks.clone(),
			keystore,
			marker: PhantomData::<$block>,
		})
	}}
}

mod builder;

=======
>>>>>>> cc5294b7
/// Abstraction over a Substrate service.
pub trait AbstractService: 'static + Future<Item = (), Error = Error> +
	Executor<Box<dyn Future<Item = (), Error = ()> + Send>> + Send {
	/// Type of block of this chain.
	type Block: BlockT<Hash = H256>;
	/// Backend storage for the client.
	type Backend: 'static + client::backend::Backend<Self::Block, Blake2Hasher>;
	/// How to execute calls towards the runtime.
	type CallExecutor: 'static + client::CallExecutor<Self::Block, Blake2Hasher> + Send + Sync + Clone;
	/// API that the runtime provides.
	type RuntimeApi: Send + Sync;
	/// Chain selection algorithm.
	type SelectChain: consensus_common::SelectChain<Self::Block>;
	/// Transaction pool.
	type TransactionPool: TransactionPool<Block = Self::Block> + TransactionPoolMaintainer<Block = Self::Block>;
	/// Network specialization.
	type NetworkSpecialization: NetworkSpecialization<Self::Block>;

	/// Get event stream for telemetry connection established events.
	fn telemetry_on_connect_stream(&self) -> mpsc::UnboundedReceiver<()>;

	/// return a shared instance of Telemetry (if enabled)
	fn telemetry(&self) -> Option<tel::Telemetry>;

	/// Spawns a task in the background that runs the future passed as parameter.
	fn spawn_task(&self, task: impl Future<Item = (), Error = ()> + Send + 'static);

	/// Spawns a task in the background that runs the future passed as
	/// parameter. The given task is considered essential, i.e. if it errors we
	/// trigger a service exit.
	fn spawn_essential_task(&self, task: impl Future<Item = (), Error = ()> + Send + 'static);

	/// Returns a handle for spawning tasks.
	fn spawn_task_handle(&self) -> SpawnTaskHandle;

	/// Returns the keystore that stores keys.
	fn keystore(&self) -> keystore::KeyStorePtr;

	/// Starts an RPC query.
	///
	/// The query is passed as a string and must be a JSON text similar to what an HTTP client
	/// would for example send.
	///
	/// Returns a `Future` that contains the optional response.
	///
	/// If the request subscribes you to events, the `Sender` in the `RpcSession` object is used to
	/// send back spontaneous events.
	fn rpc_query(&self, mem: &RpcSession, request: &str) -> Box<dyn Future<Item = Option<String>, Error = ()> + Send>;

	/// Get shared client instance.
	fn client(&self) -> Arc<client::Client<Self::Backend, Self::CallExecutor, Self::Block, Self::RuntimeApi>>;

	/// Get clone of select chain.
	fn select_chain(&self) -> Option<Self::SelectChain>;

	/// Get shared network instance.
	fn network(&self) -> Arc<NetworkService<Self::Block, Self::NetworkSpecialization, H256>>;

	/// Returns a receiver that periodically receives a status of the network.
	fn network_status(&self, interval: Duration) -> mpsc::UnboundedReceiver<(NetworkStatus<Self::Block>, NetworkState)>;

	/// Get shared transaction pool instance.
	fn transaction_pool(&self) -> Arc<Self::TransactionPool>;

	/// Get a handle to a future that will resolve on exit.
	fn on_exit(&self) -> ::exit_future::Exit;
}

<<<<<<< HEAD
impl<TBl, TBackend, TExec, TRtApi, TSc, TNetSpec, TExPool, TOc> AbstractService for
	NewService<TBl, Client<TBackend, TExec, TBl, TRtApi>, TSc, NetworkStatus<TBl>,
		NetworkService<TBl, TNetSpec, H256>, TExPool, TOc>
=======
impl<TBl, TBackend, TExec, TRtApi, TSc, TNetSpec, TExPoolApi, TOc> AbstractService for
	Service<TBl, Client<TBackend, TExec, TBl, TRtApi>, TSc, NetworkStatus<TBl>,
		NetworkService<TBl, TNetSpec, H256>, TransactionPool<TExPoolApi>, TOc>
>>>>>>> cc5294b7
where
	TBl: BlockT<Hash = H256>,
	TBackend: 'static + client::backend::Backend<TBl, Blake2Hasher>,
	TExec: 'static + client::CallExecutor<TBl, Blake2Hasher> + Send + Sync + Clone,
	TRtApi: 'static + Send + Sync,
	TSc: consensus_common::SelectChain<TBl> + 'static + Clone + Send,
	TExPool: 'static + TransactionPool<Block = TBl> + TransactionPoolMaintainer<Block = TBl>,
	TOc: 'static + Send + Sync,
	TNetSpec: NetworkSpecialization<TBl>,
{
	type Block = TBl;
	type Backend = TBackend;
	type CallExecutor = TExec;
	type RuntimeApi = TRtApi;
	type SelectChain = TSc;
	type TransactionPool = TExPool;
	type NetworkSpecialization = TNetSpec;

	fn telemetry_on_connect_stream(&self) -> mpsc::UnboundedReceiver<()> {
		let (sink, stream) = mpsc::unbounded();
		self._telemetry_on_connect_sinks.lock().push(sink);
		stream
	}

	fn telemetry(&self) -> Option<tel::Telemetry> {
		self._telemetry.as_ref().map(|t| t.clone())
	}

	fn keystore(&self) -> keystore::KeyStorePtr {
		self.keystore.clone()
	}

	fn spawn_task(&self, task: impl Future<Item = (), Error = ()> + Send + 'static) {
		let task = task.select(self.on_exit()).then(|_| Ok(()));
		let _ = self.to_spawn_tx.unbounded_send(Box::new(task));
	}

	fn spawn_essential_task(&self, task: impl Future<Item = (), Error = ()> + Send + 'static) {
		let essential_failed = self.essential_failed.clone();
		let essential_task = task.map_err(move |_| {
			error!("Essential task failed. Shutting down service.");
			essential_failed.store(true, Ordering::Relaxed);
		});
		let task = essential_task.select(self.on_exit()).then(|_| Ok(()));

		let _ = self.to_spawn_tx.unbounded_send(Box::new(task));
	}

	fn spawn_task_handle(&self) -> SpawnTaskHandle {
		SpawnTaskHandle {
			sender: self.to_spawn_tx.clone(),
			on_exit: self.on_exit(),
		}
	}

	fn rpc_query(&self, mem: &RpcSession, request: &str) -> Box<dyn Future<Item = Option<String>, Error = ()> + Send> {
		Box::new(self.rpc_handlers.handle_request(request, mem.metadata.clone()))
	}

	fn client(&self) -> Arc<client::Client<Self::Backend, Self::CallExecutor, Self::Block, Self::RuntimeApi>> {
		self.client.clone()
	}

	fn select_chain(&self) -> Option<Self::SelectChain> {
		self.select_chain.clone()
	}

	fn network(&self) -> Arc<NetworkService<Self::Block, Self::NetworkSpecialization, H256>> {
		self.network.clone()
	}

	fn network_status(&self, interval: Duration) -> mpsc::UnboundedReceiver<(NetworkStatus<Self::Block>, NetworkState)> {
		let (sink, stream) = mpsc::unbounded();
		self.network_status_sinks.lock().push(interval, sink);
		stream
	}

	fn transaction_pool(&self) -> Arc<Self::TransactionPool> {
		self.transaction_pool.clone()
	}

	fn on_exit(&self) -> exit_future::Exit {
		self.exit.clone()
	}
}

impl<TBl, TCl, TSc, TNetStatus, TNet, TTxPool, TOc> Future for
	Service<TBl, TCl, TSc, TNetStatus, TNet, TTxPool, TOc>
{
	type Item = ();
	type Error = Error;

	fn poll(&mut self) -> Poll<Self::Item, Self::Error> {
		if self.essential_failed.load(Ordering::Relaxed) {
			return Err(Error::Other("Essential task failed.".into()));
		}

		while let Ok(Async::Ready(Some(task_to_spawn))) = self.to_spawn_rx.poll() {
			let executor = tokio_executor::DefaultExecutor::current();
			if let Err(err) = executor.execute(task_to_spawn) {
				debug!(
					target: "service",
					"Failed to spawn background task: {:?}; falling back to manual polling",
					err
				);
				self.to_poll.push(err.into_future());
			}
		}

		// Polling all the `to_poll` futures.
		while let Some(pos) = self.to_poll.iter_mut().position(|t| t.poll().map(|t| t.is_ready()).unwrap_or(true)) {
			let _ = self.to_poll.remove(pos);
		}

		// The service future never ends.
		Ok(Async::NotReady)
	}
}

impl<TBl, TCl, TSc, TNetStatus, TNet, TTxPool, TOc> Executor<Box<dyn Future<Item = (), Error = ()> + Send>> for
	Service<TBl, TCl, TSc, TNetStatus, TNet, TTxPool, TOc>
{
	fn execute(
		&self,
		future: Box<dyn Future<Item = (), Error = ()> + Send>
	) -> Result<(), futures::future::ExecuteError<Box<dyn Future<Item = (), Error = ()> + Send>>> {
		if let Err(err) = self.to_spawn_tx.unbounded_send(future) {
			let kind = futures::future::ExecuteErrorKind::Shutdown;
			Err(futures::future::ExecuteError::new(kind, err.into_inner()))
		} else {
			Ok(())
		}
	}
}

/// Builds a never-ending future that continuously polls the network.
///
/// The `status_sink` contain a list of senders to send a periodic network status to.
fn build_network_future<
	B: BlockT,
	C: client::BlockchainEvents<B>,
	S: network::specialization::NetworkSpecialization<B>,
	H: network::ExHashT
> (
	roles: Roles,
	mut network: network::NetworkWorker<B, S, H>,
	client: Arc<C>,
	status_sinks: Arc<Mutex<status_sinks::StatusSinks<(NetworkStatus<B>, NetworkState)>>>,
	rpc_rx: futures03::channel::mpsc::UnboundedReceiver<rpc::system::Request<B>>,
	should_have_peers: bool,
	dht_event_tx: Option<mpsc::Sender<DhtEvent>>,
) -> impl Future<Item = (), Error = ()> {
	// Compatibility shim while we're transitioning to stable Futures.
	// See https://github.com/paritytech/substrate/issues/3099
	let mut rpc_rx = futures03::compat::Compat::new(rpc_rx.map(|v| Ok::<_, ()>(v)));

	let mut imported_blocks_stream = client.import_notification_stream().fuse()
		.map(|v| Ok::<_, ()>(v)).compat();
	let mut finality_notification_stream = client.finality_notification_stream().fuse()
		.map(|v| Ok::<_, ()>(v)).compat();

	futures::future::poll_fn(move || {
		let before_polling = Instant::now();

		// We poll `imported_blocks_stream`.
		while let Ok(Async::Ready(Some(notification))) = imported_blocks_stream.poll() {
			network.on_block_imported(notification.hash, notification.header, Vec::new(), notification.is_new_best);
		}

		// We poll `finality_notification_stream`, but we only take the last event.
		let mut last = None;
		while let Ok(Async::Ready(Some(item))) = finality_notification_stream.poll() {
			last = Some(item);
		}
		if let Some(notification) = last {
			network.on_block_finalized(notification.hash, notification.header);
		}

		// Poll the RPC requests and answer them.
		while let Ok(Async::Ready(Some(request))) = rpc_rx.poll() {
			match request {
				rpc::system::Request::Health(sender) => {
					let _ = sender.send(rpc::system::Health {
						peers: network.peers_debug_info().len(),
						is_syncing: network.service().is_major_syncing(),
						should_have_peers,
					});
				},
				rpc::system::Request::Peers(sender) => {
					let _ = sender.send(network.peers_debug_info().into_iter().map(|(peer_id, p)|
						rpc::system::PeerInfo {
							peer_id: peer_id.to_base58(),
							roles: format!("{:?}", p.roles),
							protocol_version: p.protocol_version,
							best_hash: p.best_hash,
							best_number: p.best_number,
						}
					).collect());
				}
				rpc::system::Request::NetworkState(sender) => {
					if let Some(network_state) = serde_json::to_value(&network.network_state()).ok() {
						let _ = sender.send(network_state);
					}
				}
				rpc::system::Request::NodeRoles(sender) => {
					use rpc::system::NodeRole;

					let node_roles = (0 .. 8)
						.filter(|&bit_number| (roles.bits() >> bit_number) & 1 == 1)
						.map(|bit_number| match Roles::from_bits(1 << bit_number) {
							Some(Roles::AUTHORITY) => NodeRole::Authority,
							Some(Roles::LIGHT) => NodeRole::LightClient,
							Some(Roles::FULL) => NodeRole::Full,
							_ => NodeRole::UnknownRole(bit_number),
						})
						.collect();

					let _ = sender.send(node_roles);
				}
			};
		}

		// Interval report for the external API.
		status_sinks.lock().poll(|| {
			let status = NetworkStatus {
				sync_state: network.sync_state(),
				best_seen_block: network.best_seen_block(),
				num_sync_peers: network.num_sync_peers(),
				num_connected_peers: network.num_connected_peers(),
				num_active_peers: network.num_active_peers(),
				average_download_per_sec: network.average_download_per_sec(),
				average_upload_per_sec: network.average_upload_per_sec(),
			};
			let state = network.network_state();
			(status, state)
		});

		// Main network polling.
		while let Ok(Async::Ready(Some(Event::Dht(event)))) = network.poll().map_err(|err| {
			warn!(target: "service", "Error in network: {:?}", err);
		}) {
			// Given that core/authority-discovery is the only upper stack consumer of Dht events at the moment, all Dht
			// events are being passed on to the authority-discovery module. In the future there might be multiple
			// consumers of these events. In that case this would need to be refactored to properly dispatch the events,
			// e.g. via a subscriber model.
			if let Some(Err(e)) = dht_event_tx.as_ref().map(|c| c.clone().try_send(event)) {
				if e.is_full() {
					warn!(target: "service", "Dht event channel to authority discovery is full, dropping event.");
				} else if e.is_disconnected() {
					warn!(target: "service", "Dht event channel to authority discovery is disconnected, dropping event.");
				}
			}
		};

		// Now some diagnostic for performances.
		let polling_dur = before_polling.elapsed();
		log!(
			target: "service",
			if polling_dur >= Duration::from_millis(50) { Level::Debug } else { Level::Trace },
			"Polling the network future took {:?}",
			polling_dur
		);

		Ok(Async::NotReady)
	})
}

/// Overview status of the network.
#[derive(Clone)]
pub struct NetworkStatus<B: BlockT> {
	/// Current global sync state.
	pub sync_state: network::SyncState,
	/// Target sync block number.
	pub best_seen_block: Option<NumberFor<B>>,
	/// Number of peers participating in syncing.
	pub num_sync_peers: u32,
	/// Total number of connected peers
	pub num_connected_peers: usize,
	/// Total number of active peers.
	pub num_active_peers: usize,
	/// Downloaded bytes per second averaged over the past few seconds.
	pub average_download_per_sec: u64,
	/// Uploaded bytes per second averaged over the past few seconds.
	pub average_upload_per_sec: u64,
}

impl<TBl, TCl, TSc, TNetStatus, TNet, TTxPool, TOc> Drop for
	Service<TBl, TCl, TSc, TNetStatus, TNet, TTxPool, TOc>
{
	fn drop(&mut self) {
		debug!(target: "service", "Substrate service shutdown");
		if let Some(signal) = self.signal.take() {
			signal.fire();
		}
	}
}

/// Starts RPC servers that run in their own thread, and returns an opaque object that keeps them alive.
#[cfg(not(target_os = "unknown"))]
fn start_rpc_servers<C, G, E, H: FnMut() -> rpc_servers::RpcHandler<rpc::Metadata>>(
	config: &Configuration<C, G, E>,
	mut gen_handler: H
) -> Result<Box<dyn std::any::Any + Send + Sync>, error::Error> {
	fn maybe_start_server<T, F>(address: Option<SocketAddr>, mut start: F) -> Result<Option<T>, io::Error>
		where F: FnMut(&SocketAddr) -> Result<T, io::Error>,
	{
		Ok(match address {
			Some(mut address) => Some(start(&address)
				.or_else(|e| match e.kind() {
					io::ErrorKind::AddrInUse |
					io::ErrorKind::PermissionDenied => {
						warn!("Unable to bind server to {}. Trying random port.", address);
						address.set_port(0);
						start(&address)
					},
					_ => Err(e),
				})?),
			None => None,
		})
	}

	Ok(Box::new((
		maybe_start_server(
			config.rpc_http,
			|address| rpc_servers::start_http(address, config.rpc_cors.as_ref(), gen_handler()),
		)?,
		maybe_start_server(
			config.rpc_ws,
			|address| rpc_servers::start_ws(
				address,
				config.rpc_ws_max_connections,
				config.rpc_cors.as_ref(),
				gen_handler(),
			),
		)?.map(Mutex::new),
	)))
}

/// Starts RPC servers that run in their own thread, and returns an opaque object that keeps them alive.
#[cfg(target_os = "unknown")]
fn start_rpc_servers<C, G, E, H: FnMut() -> components::RpcHandler>(
	_: &Configuration<C, G, E>,
	_: H
) -> Result<Box<std::any::Any + Send + Sync>, error::Error> {
	Ok(Box::new(()))
}

/// An RPC session. Used to perform in-memory RPC queries (ie. RPC queries that don't go through
/// the HTTP or WebSockets server).
pub struct RpcSession {
	metadata: rpc::Metadata,
}

impl RpcSession {
	/// Creates an RPC session.
	///
	/// The `sender` is stored inside the `RpcSession` and is used to communicate spontaneous JSON
	/// messages.
	///
	/// The `RpcSession` must be kept alive in order to receive messages on the sender.
	pub fn new(sender: mpsc::Sender<String>) -> RpcSession {
		RpcSession {
			metadata: sender.into(),
		}
	}
}

/// Transaction pool adapter.
pub struct TransactionPoolAdapter<C, P> {
	imports_external_transactions: bool,
	pool: Arc<P>,
	client: Arc<C>,
	executor: TaskExecutor,
}

/// Get transactions for propagation.
///
/// Function extracted to simplify the test and prevent creating `ServiceFactory`.
fn transactions_to_propagate<Pool, B, H, E>(pool: &Pool)
	-> Vec<(H, B::Extrinsic)>
where
	Pool: TransactionPool<Block=B, Hash=H, Error=E>,
	B: BlockT,
	H: std::hash::Hash + Eq + sr_primitives::traits::Member + sr_primitives::traits::MaybeSerialize,
	E: IntoPoolError + From<txpoolapi::error::Error>,
{
	pool.ready()
		.filter(|t| t.is_propagateable())
		.map(|t| {
			let hash = t.hash().clone();
			let ex: B::Extrinsic = t.data().clone();
			(hash, ex)
		})
		.collect()
}

impl<B, H, C, Pool, E> network::TransactionPool<H, B> for
	TransactionPoolAdapter<C, Pool>
where
	C: network::ClientHandle<B> + Send + Sync,
	Pool: 'static + TransactionPool<Block=B, Hash=H, Error=E>,
	B: BlockT,
	H: std::hash::Hash + Eq + sr_primitives::traits::Member + sr_primitives::traits::MaybeSerialize,
	E: 'static + IntoPoolError + From<txpoolapi::error::Error>,
{
	fn transactions(&self) -> Vec<(H, <B as BlockT>::Extrinsic)> {
		transactions_to_propagate(&*self.pool)
	}

	fn hash_of(&self, transaction: &B::Extrinsic) -> H {
		self.pool.hash_of(transaction)
	}

	fn import(&self, report_handle: ReportHandle, who: PeerId, reputation_change: i32, transaction: B::Extrinsic) {
		if !self.imports_external_transactions {
			debug!("Transaction rejected");
			return;
		}

		let encoded = transaction.encode();
		match Decode::decode(&mut &encoded[..]) {
			Ok(uxt) => {
				let best_block_id = BlockId::hash(self.client.info().chain.best_hash);
				let import_future = self.pool.submit_one(&best_block_id, uxt);
				let import_future = import_future
					.then(move |import_result| {
						match import_result {
							Ok(_) => report_handle.report_peer(who, reputation_change),
							Err(e) => match e.into_pool_error() {
								Ok(txpoolapi::error::Error::AlreadyImported(_)) => (),
								Ok(e) => debug!("Error adding transaction to the pool: {:?}", e),
								Err(e) => debug!("Error converting pool error: {:?}", e),
							}
						}
						ready(Ok(()))
					})
					.compat();

				if let Err(e) = self.executor.execute(Box::new(import_future)) {
					warn!("Error scheduling extrinsic import: {:?}", e);
				}
			}
			Err(e) => debug!("Error decoding transaction {}", e),
		}
	}

	fn on_broadcasted(&self, propagations: HashMap<H, Vec<String>>) {
		self.pool.on_broadcasted(propagations)
	}
}

#[cfg(test)]
mod tests {
	use super::*;
	use futures03::executor::block_on;
	use consensus_common::SelectChain;
	use sr_primitives::traits::BlindCheckable;
	use substrate_test_runtime_client::{prelude::*, runtime::{Extrinsic, Transfer}};
	use txpool::{BasicPool, FullChainApi};

	#[test]
	fn should_not_propagate_transactions_that_are_marked_as_such() {
		// given
		let (client, longest_chain) = TestClientBuilder::new().build_with_longest_chain();
		let client = Arc::new(client);
		let pool = Arc::new(BasicPool::new(Default::default(), FullChainApi::new(client.clone())));
		let best = longest_chain.best_chain().unwrap();
		let transaction = Transfer {
			amount: 5,
			nonce: 0,
			from: AccountKeyring::Alice.into(),
			to: Default::default(),
		}.into_signed_tx();
		block_on(pool.submit_one(&BlockId::hash(best.hash()), transaction.clone())).unwrap();
		block_on(pool.submit_one(&BlockId::hash(best.hash()), Extrinsic::IncludeData(vec![1]))).unwrap();
		assert_eq!(pool.status().ready, 2);

		// when
		let transactions = transactions_to_propagate(&*pool);

		// then
		assert_eq!(transactions.len(), 1);
		assert!(transactions[0].1.clone().check().is_ok());
		// this should not panic
		let _ = transactions[0].1.transfer();
	}
}<|MERGE_RESOLUTION|>--- conflicted
+++ resolved
@@ -131,327 +131,6 @@
 	}
 }
 
-<<<<<<< HEAD
-macro_rules! new_impl {
-	(
-		$block:ty,
-		$config:ident,
-		$build_components:expr,
-		$offchain_workers:expr,
-		$start_rpc:expr,
-	) => {{
-		let (signal, exit) = exit_future::signal();
-
-		// List of asynchronous tasks to spawn. We collect them, then spawn them all at once.
-		let (to_spawn_tx, to_spawn_rx) =
-			mpsc::unbounded::<Box<dyn Future<Item = (), Error = ()> + Send>>();
-
-		// Create all the components.
-		let (
-			client,
-			on_demand,
-			_remote_blockchain,
-			backend,
-			keystore,
-			select_chain,
-			import_queue,
-			finality_proof_request_builder,
-			finality_proof_provider,
-			network_protocol,
-			transaction_pool,
-			rpc_extensions,
-			dht_event_tx,
-		) = $build_components(&$config)?;
-		let import_queue = Box::new(import_queue);
-		let chain_info = client.info().chain;
-
-		let version = $config.full_version();
-		info!("Highest known block at #{}", chain_info.best_number);
-		telemetry!(
-			SUBSTRATE_INFO;
-			"node.start";
-			"height" => chain_info.best_number.saturated_into::<u64>(),
-			"best" => ?chain_info.best_hash
-		);
-
-		let transaction_pool_adapter = Arc::new(TransactionPoolAdapter {
-			imports_external_transactions: !$config.roles.is_light(),
-			pool: transaction_pool.clone(),
-			client: client.clone(),
-			executor: Arc::new(SpawnTaskHandle { sender: to_spawn_tx.clone(), on_exit: exit.clone() }),
-		});
-
-		let protocol_id = {
-			let protocol_id_full = match $config.chain_spec.protocol_id() {
-				Some(pid) => pid,
-				None => {
-					warn!("Using default protocol ID {:?} because none is configured in the \
-						chain specs", DEFAULT_PROTOCOL_ID
-					);
-					DEFAULT_PROTOCOL_ID
-				}
-			}.as_bytes();
-			network::config::ProtocolId::from(protocol_id_full)
-		};
-
-		let block_announce_validator =
-			Box::new(consensus_common::block_validation::DefaultBlockAnnounceValidator::new(client.clone()));
-
-		let network_params = network::config::Params {
-			roles: $config.roles,
-			network_config: $config.network.clone(),
-			chain: client.clone(),
-			finality_proof_provider,
-			finality_proof_request_builder,
-			on_demand,
-			transaction_pool: transaction_pool_adapter.clone() as _,
-			import_queue,
-			protocol_id,
-			specialization: network_protocol,
-			block_announce_validator,
-		};
-
-		let has_bootnodes = !network_params.network_config.boot_nodes.is_empty();
-		let network_mut = network::NetworkWorker::new(network_params)?;
-		let network = network_mut.service().clone();
-		let network_status_sinks = Arc::new(Mutex::new(Vec::new()));
-
-		let offchain_storage = backend.offchain_storage();
-		let offchain_workers = match ($config.offchain_worker, offchain_storage) {
-			(true, Some(db)) => {
-				Some(Arc::new(offchain::OffchainWorkers::new(client.clone(), db)))
-			},
-			(true, None) => {
-				log::warn!("Offchain workers disabled, due to lack of offchain storage support in backend.");
-				None
-			},
-			_ => None,
-		};
-
-		{
-			// block notifications
-			let txpool = Arc::downgrade(&transaction_pool);
-			let offchain = offchain_workers.as_ref().map(Arc::downgrade);
-			let to_spawn_tx_ = to_spawn_tx.clone();
-			let network_state_info: Arc<dyn NetworkStateInfo + Send + Sync> = network.clone();
-			let is_validator = $config.roles.is_authority();
-
-			let events = client.import_notification_stream()
-				.map(|v| Ok::<_, ()>(v)).compat()
-				.for_each(move |notification| {
-					let number = *notification.header.number();
-					let txpool = txpool.upgrade();
-
-					if let Some(txpool) = txpool.as_ref() {
-						use futures03::TryFutureExt;
-						let future = txpool.maintain(
-							&BlockId::hash(notification.hash),
-							&notification.retracted[..],
-						).map(|_| Ok(())).compat();
-						let _ = to_spawn_tx_.unbounded_send(Box::new(future));
-					}
-
-					let offchain = offchain.as_ref().and_then(|o| o.upgrade());
-					if let (Some(txpool), Some(offchain)) = (txpool, offchain) {
-						let future = $offchain_workers(
-							&number,
-							&offchain,
-							&txpool,
-							&network_state_info,
-							is_validator,
-						).map_err(|e| warn!("Offchain workers error processing new block: {:?}", e))?;
-						let _ = to_spawn_tx_.unbounded_send(future);
-					}
-
-					Ok(())
-				})
-				.select(exit.clone())
-				.then(|_| Ok(()));
-			let _ = to_spawn_tx.unbounded_send(Box::new(events));
-		}
-
-		{
-			// extrinsic notifications
-			let network = Arc::downgrade(&network);
-			let transaction_pool_ = transaction_pool.clone();
-			let events = transaction_pool.import_notification_stream()
-				.map(|v| Ok::<_, ()>(v)).compat()
-				.for_each(move |_| {
-					if let Some(network) = network.upgrade() {
-						network.trigger_repropagate();
-					}
-					let status = transaction_pool_.status();
-					telemetry!(SUBSTRATE_INFO; "txpool.import";
-						"ready" => status.ready,
-						"future" => status.future
-					);
-					Ok(())
-				})
-				.select(exit.clone())
-				.then(|_| Ok(()));
-
-			let _ = to_spawn_tx.unbounded_send(Box::new(events));
-		}
-
-		// Periodically notify the telemetry.
-		let transaction_pool_ = transaction_pool.clone();
-		let client_ = client.clone();
-		let mut sys = System::new();
-		let self_pid = get_current_pid().ok();
-		let (netstat_tx, netstat_rx) = mpsc::unbounded::<(NetworkStatus<_>, NetworkState)>();
-		network_status_sinks.lock().push(netstat_tx);
-		let tel_task = netstat_rx.for_each(move |(net_status, network_state)| {
-			let info = client_.info();
-			let best_number = info.chain.best_number.saturated_into::<u64>();
-			let best_hash = info.chain.best_hash;
-			let num_peers = net_status.num_connected_peers;
-			let txpool_status = transaction_pool_.status();
-			let finalized_number: u64 = info.chain.finalized_number.saturated_into::<u64>();
-			let bandwidth_download = net_status.average_download_per_sec;
-			let bandwidth_upload = net_status.average_upload_per_sec;
-
-			let used_state_cache_size = match info.used_state_cache_size {
-				Some(size) => size,
-				None => 0,
-			};
-
-			// get cpu usage and memory usage of this process
-			let (cpu_usage, memory) = if let Some(self_pid) = self_pid {
-				if sys.refresh_process(self_pid) {
-					let proc = sys.get_process(self_pid)
-						.expect("Above refresh_process succeeds, this should be Some(), qed");
-					(proc.cpu_usage(), proc.memory())
-				} else { (0.0, 0) }
-			} else { (0.0, 0) };
-
-			telemetry!(
-				SUBSTRATE_INFO;
-				"system.interval";
-				"network_state" => network_state,
-				"peers" => num_peers,
-				"height" => best_number,
-				"best" => ?best_hash,
-				"txcount" => txpool_status.ready,
-				"cpu" => cpu_usage,
-				"memory" => memory,
-				"finalized_height" => finalized_number,
-				"finalized_hash" => ?info.chain.finalized_hash,
-				"bandwidth_download" => bandwidth_download,
-				"bandwidth_upload" => bandwidth_upload,
-				"used_state_cache_size" => used_state_cache_size,
-			);
-
-			Ok(())
-		}).select(exit.clone()).then(|_| Ok(()));
-		let _ = to_spawn_tx.unbounded_send(Box::new(tel_task));
-
-		// RPC
-		let (system_rpc_tx, system_rpc_rx) = futures03::channel::mpsc::unbounded();
-		let gen_handler = || {
-			let system_info = rpc::system::SystemInfo {
-				chain_name: $config.chain_spec.name().into(),
-				impl_name: $config.impl_name.into(),
-				impl_version: $config.impl_version.into(),
-				properties: $config.chain_spec.properties().clone(),
-			};
-			$start_rpc(
-				client.clone(),
-				//light_components.clone(),
-				system_rpc_tx.clone(),
-				system_info.clone(),
-				Arc::new(SpawnTaskHandle { sender: to_spawn_tx.clone(), on_exit: exit.clone() }),
-				transaction_pool.clone(),
-				rpc_extensions.clone(),
-				keystore.clone(),
-			)
-		};
-		let rpc_handlers = gen_handler();
-		let rpc = start_rpc_servers(&$config, gen_handler)?;
-
-
-		let _ = to_spawn_tx.unbounded_send(Box::new(build_network_future(
-			$config.roles,
-			network_mut,
-			client.clone(),
-			network_status_sinks.clone(),
-			system_rpc_rx,
-			has_bootnodes,
-			dht_event_tx,
-		)
-			.map_err(|_| ())
-			.select(exit.clone())
-			.then(|_| Ok(()))));
-
-		let telemetry_connection_sinks: Arc<Mutex<Vec<mpsc::UnboundedSender<()>>>> = Default::default();
-
-		// Telemetry
-		let telemetry = $config.telemetry_endpoints.clone().map(|endpoints| {
-			let is_authority = $config.roles.is_authority();
-			let network_id = network.local_peer_id().to_base58();
-			let name = $config.name.clone();
-			let impl_name = $config.impl_name.to_owned();
-			let version = version.clone();
-			let chain_name = $config.chain_spec.name().to_owned();
-			let telemetry_connection_sinks_ = telemetry_connection_sinks.clone();
-			let telemetry = tel::init_telemetry(tel::TelemetryConfig {
-				endpoints,
-				wasm_external_transport: $config.telemetry_external_transport.take(),
-			});
-			let future = telemetry.clone()
-				.map(|ev| Ok::<_, ()>(ev))
-				.compat()
-				.for_each(move |event| {
-					// Safe-guard in case we add more events in the future.
-					let tel::TelemetryEvent::Connected = event;
-
-					telemetry!(SUBSTRATE_INFO; "system.connected";
-						"name" => name.clone(),
-						"implementation" => impl_name.clone(),
-						"version" => version.clone(),
-						"config" => "",
-						"chain" => chain_name.clone(),
-						"authority" => is_authority,
-						"network_id" => network_id.clone()
-					);
-
-					telemetry_connection_sinks_.lock().retain(|sink| {
-						sink.unbounded_send(()).is_ok()
-					});
-					Ok(())
-				});
-			let _ = to_spawn_tx.unbounded_send(Box::new(future
-				.select(exit.clone())
-				.then(|_| Ok(()))));
-			telemetry
-		});
-
-		Ok(NewService {
-			client,
-			network,
-			network_status_sinks,
-			select_chain,
-			transaction_pool,
-			exit,
-			signal: Some(signal),
-			essential_failed: Arc::new(AtomicBool::new(false)),
-			to_spawn_tx,
-			to_spawn_rx,
-			to_poll: Vec::new(),
-			rpc_handlers,
-			_rpc: rpc,
-			_telemetry: telemetry,
-			_offchain_workers: offchain_workers,
-			_telemetry_on_connect_sinks: telemetry_connection_sinks.clone(),
-			keystore,
-			marker: PhantomData::<$block>,
-		})
-	}}
-}
-
-mod builder;
-
-=======
->>>>>>> cc5294b7
 /// Abstraction over a Substrate service.
 pub trait AbstractService: 'static + Future<Item = (), Error = Error> +
 	Executor<Box<dyn Future<Item = (), Error = ()> + Send>> + Send {
@@ -520,15 +199,9 @@
 	fn on_exit(&self) -> ::exit_future::Exit;
 }
 
-<<<<<<< HEAD
 impl<TBl, TBackend, TExec, TRtApi, TSc, TNetSpec, TExPool, TOc> AbstractService for
-	NewService<TBl, Client<TBackend, TExec, TBl, TRtApi>, TSc, NetworkStatus<TBl>,
+	Service<TBl, Client<TBackend, TExec, TBl, TRtApi>, TSc, NetworkStatus<TBl>,
 		NetworkService<TBl, TNetSpec, H256>, TExPool, TOc>
-=======
-impl<TBl, TBackend, TExec, TRtApi, TSc, TNetSpec, TExPoolApi, TOc> AbstractService for
-	Service<TBl, Client<TBackend, TExec, TBl, TRtApi>, TSc, NetworkStatus<TBl>,
-		NetworkService<TBl, TNetSpec, H256>, TransactionPool<TExPoolApi>, TOc>
->>>>>>> cc5294b7
 where
 	TBl: BlockT<Hash = H256>,
 	TBackend: 'static + client::backend::Backend<TBl, Blake2Hasher>,
